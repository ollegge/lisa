# Copyright (c) Microsoft Corporation.
# Licensed under the MIT license.

from assertpy import assert_that

from lisa import (
    RemoteNode,
    TestCaseMetadata,
    TestSuite,
    TestSuiteMetadata,
    SkippedException,
)
from lisa.tools import Modprobe
from lisa.operating_system import CentOs


@TestSuiteMetadata(
    area="core",
    category="functional",
    description="""
    This test suite ensures the floppy driver is disabled.
    The floppy driver is not needed on Azure and
    is known to cause problems in some scenarios.
    """,
)
class Floppy(TestSuite):
    @TestCaseMetadata(
        description="""
        The goal of this test is to ensure the floppy module is not enabled
        for images used on the Azure platform.
        This test case will
        1. Dry-run modprobe to see if floppy module can be loaded
        2. If "insmod" would be executed then the module is not already loaded
        3. If module cannot be found then it is not loaded
        If the module is loaded, running modprobe will have no output
        """,
        priority=1,
    )
<<<<<<< HEAD
    def check_floppy_module(self, node: RemoteNode) -> None:
        os_version = node.os.information.version
        is_centos = isinstance(node.os, CentOs)
        if is_centos and os_version < "7.8.0":
            raise SkippedException(
                "CentOS < 7.7 are not receiving fixes for this issue."
            )
=======
    def verify_floppy_module_is_blacklisted(self, node: RemoteNode) -> None:
>>>>>>> dfd97a43
        modprobe = node.tools[Modprobe]

        assert_that(modprobe.is_module_loaded("floppy")).described_as(
            "The floppy module should not be loaded. "
            "Try adding the module to the blacklist."
        ).is_false()<|MERGE_RESOLUTION|>--- conflicted
+++ resolved
@@ -36,17 +36,14 @@
         """,
         priority=1,
     )
-<<<<<<< HEAD
-    def check_floppy_module(self, node: RemoteNode) -> None:
+
+    def verify_floppy_module_is_blacklisted(self, node: RemoteNode) -> None:
         os_version = node.os.information.version
         is_centos = isinstance(node.os, CentOs)
         if is_centos and os_version < "7.8.0":
             raise SkippedException(
-                "CentOS < 7.7 are not receiving fixes for this issue."
+                "CentOS < 7.8 are not receiving fixes for this issue."
             )
-=======
-    def verify_floppy_module_is_blacklisted(self, node: RemoteNode) -> None:
->>>>>>> dfd97a43
         modprobe = node.tools[Modprobe]
 
         assert_that(modprobe.is_module_loaded("floppy")).described_as(
